/*
 * Copyright (c) 2012 Open Grid Computing, Inc. All rights reserved.
 * Copyright (c) 2012 Sandia Corporation. All rights reserved.
 *
 * This software is available to you under a choice of one of two
 * licenses.  You may choose to be licensed under the terms of the GNU
 * General Public License (GPL) Version 2, available from the file
 * COPYING in the main directory of this source tree, or the BSD-type
 * license below:
 *
 * Redistribution and use in source and binary forms, with or without
 * modification, are permitted provided that the following conditions
 * are met:
 *
 *      Redistributions of source code must retain the above copyright
 *      notice, this list of conditions and the following disclaimer.
 *
 *      Redistributions in binary form must reproduce the above
 *      copyright notice, this list of conditions and the following
 *      disclaimer in the documentation and/or other materials provided
 *      with the distribution.
 *
 * THIS SOFTWARE IS PROVIDED BY THE COPYRIGHT HOLDERS AND CONTRIBUTORS
 * "AS IS" AND ANY EXPRESS OR IMPLIED WARRANTIES, INCLUDING, BUT NOT
 * LIMITED TO, THE IMPLIED WARRANTIES OF MERCHANTABILITY AND FITNESS FOR
 * A PARTICULAR PURPOSE ARE DISCLAIMED. IN NO EVENT SHALL THE COPYRIGHT
 * OWNER OR CONTRIBUTORS BE LIABLE FOR ANY DIRECT, INDIRECT, INCIDENTAL,
 * SPECIAL, EXEMPLARY, OR CONSEQUENTIAL DAMAGES (INCLUDING, BUT NOT
 * LIMITED TO, PROCUREMENT OF SUBSTITUTE GOODS OR SERVICES; LOSS OF USE,
 * DATA, OR PROFITS; OR BUSINESS INTERRUPTION) HOWEVER CAUSED AND ON ANY
 * THEORY OF LIABILITY, WHETHER IN CONTRACT, STRICT LIABILITY, OR TORT
 * (INCLUDING NEGLIGENCE OR OTHERWISE) ARISING IN ANY WAY OUT OF THE USE
 * OF THIS SOFTWARE, EVEN IF ADVISED OF THE POSSIBILITY OF SUCH DAMAGE.
 *
 */
#include <ctype.h>
#include <sys/queue.h>
#include <sys/types.h>
#include <sys/stat.h>
#include <sys/time.h>
#include <fcntl.h>
#include <stdio.h>
#include <string.h>
#include <stdlib.h>
#include <stdarg.h>
#include <linux/limits.h>
#include <pthread.h>
#include <errno.h>
#include <mysql/my_global.h>
#include <mysql/mysql.h>
#include <sos/idx.h>
#include "ldms.h"
#include "ldmsd.h"


#define TV_SEC_COL    0
#define TV_USEC_COL    1
#define GROUP_COL    2
#define VALUE_COL    3

//one database for all
//NOTE: there is a separate mysql connection per table. Increment your max_connections in your /etc/my.cnf accordingly
static char* db_host = NULL;
static char* db_schema = NULL;
static char* db_user = NULL;
static char* db_passwd = NULL;
<<<<<<< HEAD
static int createovistables = 0;
=======
>>>>>>> 8c33578a

static idx_t metric_idx;
static ldmsd_msg_log_f msglog;

#define _stringify(_x) #_x
#define stringify(_x) _stringify(_x)

struct mysql_metric_store {
  struct ldmsd_store *store;
  char* tablename;
  char* cleansedmetricname;
  MYSQL *conn;
  char *metric_key;
  void *ucontext; 
  pthread_mutex_t lock;
};

pthread_mutex_t cfg_lock;


static int initConn(MYSQL **conn){
  *conn = NULL; //default

  if ((strlen(db_host) == 0) || (strlen(db_schema) == 0) ||
      (strlen(db_user) == 0)){ 
    msglog("Invalid parameters for database");
    return EINVAL;
  }

  *conn = mysql_init(NULL);
  if (*conn == NULL){
    msglog("Error %u: %s\n", mysql_errno(*conn), mysql_error(*conn));
    return EPERM;
  }

  //passwd can be null....
  if (!mysql_real_connect(*conn, db_host, db_user,
			  db_passwd, db_schema, 0, NULL, 0)){
    msglog("Error %u: %s\n", mysql_errno(*conn), mysql_error(*conn));
    return EPERM;
  }

  return 0;
}




/** 
 * \brief Configuration
 */
static int config(struct attr_value_list *kwl, struct attr_value_list *avl)
{
  char *value;
  value = av_value(avl, "dbhost");
  if (!value)
    goto err;

  pthread_mutex_lock(&cfg_lock);
  if (db_host)
    free(db_host);
  db_host = strdup(value);
  pthread_mutex_unlock(&cfg_lock);
  if (!db_host)
    return ENOMEM;


  value = av_value(avl, "dbschema");
  if (!value)
    goto err;

  pthread_mutex_lock(&cfg_lock);
  if (db_schema)
    free(db_schema);
  db_schema = strdup(value);
  pthread_mutex_unlock(&cfg_lock);
  if (!db_schema)
    return ENOMEM;

  value = av_value(avl, "dbuser");
  if (!value)
    goto err;

  pthread_mutex_lock(&cfg_lock);
  if (db_user)
    free(db_user);
  db_user = strdup(value);
  pthread_mutex_unlock(&cfg_lock);
  if (!db_user)
    return ENOMEM;

  //optional passwd
  value = av_value(avl, "dbpasswd");
  if (value){
    pthread_mutex_lock(&cfg_lock);
    if (db_passwd)
      free(db_passwd);
    db_passwd = strdup(value);
    pthread_mutex_unlock(&cfg_lock);
    if (!db_passwd){
      return ENOMEM;
    }
  }

<<<<<<< HEAD
  //optional 
  value = av_value(avl, "createovistables");
  if (value){
    pthread_mutex_lock(&cfg_lock);
    createovistables = atoi(value);
    pthread_mutex_unlock(&cfg_lock);
  }

=======
>>>>>>> 8c33578a
  //will init the conn when each table is created

  return 0;
 err:
  return EINVAL;
}

static void term(void)
{

  pthread_mutex_lock(&cfg_lock);

<<<<<<< HEAD
  if (db_host) free (db_host);
  db_host = NULL;
  if (db_schema) free (db_schema);
  db_schema = NULL;
  if (db_passwd) free (db_passwd);
  db_passwd = NULL;
  if (db_user) free (db_user);
  db_user = NULL;
=======
  if (db_host) free (dbhost);
  dh_host = NULL;
  if (db_schema) free (dbschema);
  dh_schema = NULL;
  if (db_passwd) free (dbpasswd);
  dh_passwd = NULL;
  if (db_user) free (dbuser);
  dh_user = NULL;
>>>>>>> 8c33578a

  pthread_mutex_unlock(&cfg_lock);

}

static const char *usage(void)
{
    return  "    config name=store_mysql dbschema=<db_schema> dbuser=<dbuser> dbhost=<dbhost>\n"
<<<<<<< HEAD
      "        - Set the dbinfo for the mysql storage for data.\n"
      "        dbhost           The host of the database (check format)"
      "        dbschema         The name of the database \n"
      "        dbuser           The username of the database \n"
      "        dbpasswd         The passwd for the user of the database (optional)\n"
      "        ovistables       Create and populate supporting tables for use with OVIS (0/1) (optional. 0 default)"
      ;
=======
        "        - Set the dbinfo for the mysql storage for data.\n"
        "        dbhost    The host of the database (check format)"
        "        dbschema  The name of the database \n"
        "        dbuser      The username of the database \n"
        "        dbpasswd    The passwd for the user of the database (find an alternate method later) (optional)\n";
>>>>>>> 8c33578a
}

static ldmsd_metric_store_t
get_store(struct ldmsd_store *s, const char *comp_name, const char *metric_name)
{
  pthread_mutex_lock(&cfg_lock);

  char metric_key[128];
  ldmsd_metric_store_t ms;

  /* comment in sos says:  Add a component type directory if one does not
   * already exist
   * but it does not look like this function actually does an add...
   */
  sprintf(metric_key, "%s:%s", comp_name, metric_name);
  ms = idx_find(metric_idx, metric_key, strlen(metric_key));
  pthread_mutex_unlock(&cfg_lock);
  return ms;
}

static void *get_ucontext(ldmsd_metric_store_t _ms)
{
  struct mysql_metric_store *ms = _ms;
  return ms->ucontext;
}

static int createTable(MYSQL* conn, char* tablename){
<<<<<<< HEAD
  //will create a table
=======
  //will create a table (but not supporting OVIS tables)
>>>>>>> 8c33578a
  //NOTE: this is locked from the surrounding function

  if (conn == NULL)
    return EPERM;

  //FIXME: we have no way of knowing the data storage type. for now store everything as uint64_t
  char* mysqlstoragestring = "BIGINT UNSIGNED";

  char query1[4096];
  //create table if required
  snprintf(query1, 4095,"%s%s%s%s%s%s%s%s%s",
	   "CREATE TABLE IF NOT EXISTS ",
	   tablename,
	   " (`TableKey`  INT NOT NULL AUTO_INCREMENT NOT NULL, `CompId`  INT(32) NOT NULL, `Value` ",
	   mysqlstoragestring,
	   " NOT NULL, `Time`  TIMESTAMP NOT NULL DEFAULT CURRENT_TIMESTAMP, `Level`  INT(32) NOT NULL DEFAULT 0, PRIMARY KEY  (`TableKey` ), KEY ",
	   tablename,
	   "_Time (`Time` ), KEY ",
	   tablename,
	   "_Level (`CompId` ,`Level` ,`Time` ))");
  
  int mysqlerrx = mysql_query(conn, query1);
  if (mysqlerrx != 0){
    msglog("Cannot query to create table '%s'. Error: %d\n", tablename, mysqlerrx);
    return -1;
  }


  return 0;

}

static int createOVISSupportingTables(MYSQL* conn, char *tableName, char* compAssoc, char* ovisMetricName){
  //1) will create MetricValueTypes and MetricValueTableIndex if necessary
  //2) will populate those *fully* if ComponentTypes exists and is populated
  //or *incompletely* if ComponentTypes does not exist -- that is, will just put -1
  //for all component types. In this latter case, the user will have to
  //correct the CompType col upon putting these tables into an ovdb output.

  //NOTE: this is still locked from the surrounding function. Want this to occur directly after the above if
  //necessary. Not combining them for clarity/schema_change later.

  //FIXME: later should get these from the created table type
  //  char* mysqlstoragestring = "BIGINT UNSIGNED";
  char* ovisstoragestring = "uint64_t";

  MYSQL_RES *result;
  MYSQL_ROW row;

  //get the comptype              
  int ctype = -1;
  char query1[4096];
  snprintf(query1,4095,"SELECT CompType From ComponentTypes WHERE ShortName ='%s'", compAssoc); //FIXME: check for cap       
  if (mysql_query(conn, query1) == 0){
    result = mysql_store_result(conn);
    int num_fields = mysql_num_fields(result);
    if ((num_fields == 1) && (mysql_num_rows(result) == 1)){
      while((row = mysql_fetch_row(result))){
	ctype = atoi(row[0]);
	break;
      }
    }
    if (result) mysql_free_result(result);
  }
  //if we dont have the table or the component type, use default value (-1)

  //create the MetricValueType Table if necessary
  char* query2 =  "CREATE TABLE IF NOT EXISTS `MetricValueTypes` (`ValueType` int(11) NOT NULL AUTO_INCREMENT,  `Name` tinytext NOT NULL,  `Units` tinytext NOT NULL,  `Storage` tinytext NOT NULL,  `Constant` int(32) NOT NULL DEFAULT '0',  PRIMARY KEY (`ValueType`))";
  if (mysql_query(conn,query2) != 0){
    msglog("Err: Cannot check for the MetricValueTypeTable\n");
    return -1;
  }

  //create and retain the MetricValueType
  int metrictype = -1;
  snprintf(query1, 4095,
	   "SELECT ValueType from MetricValueTypes WHERE Name='%s' AND Units='1' AND Constant=0 AND Storage='%s'",
	   ovisMetricName, ovisstoragestring);
  if (mysql_query(conn, query1) != 0){
    msglog("Err: Cannot query for MetricValueType for '%s'\n", ovisMetricName);
    return -1;
  }
  result = mysql_store_result(conn);
  int num_fields = mysql_num_fields(result);
  if ((num_fields == 1) && (mysql_num_rows(result) == 1)){
    while((row = mysql_fetch_row(result))){
      metrictype = atoi(row[0]);
      //FIXME: check that if it is already in there that it is not in with the wrong type....
      mysql_free_result(result);
      break;
    }
  } else {
    mysql_free_result(result);
    snprintf(query1, 4095, "INSERT INTO MetricValueTypes(Name, Units, Storage, Constant) VALUES ('%s', '1', '%s', 0)",
	     ovisMetricName,ovisstoragestring);
    if (mysql_query(conn, query1) !=0){
      msglog("Cannot insert MetricValueType for '%s'\n", ovisMetricName);
      return -1;
    }

    snprintf(query1, 4095,
	     "SELECT ValueType from MetricValueTypes WHERE Name='%s' AND Units='1' AND Constant=0 AND Storage='%s'",
             ovisMetricName, ovisstoragestring );
    if (mysql_query(conn, query1) != 0){
      msglog("Cannot query for MetricValueType for '%s'\n", ovisMetricName);
      return -1;
    }
    result = mysql_store_result(conn);
    int num_fields = mysql_num_fields(result);
    if ((num_fields != 1) || (mysql_num_rows(result) != 1)){
      msglog("No MetricValueType for '%s'\n", ovisMetricName);
      mysql_free_result(result);
      return -1;
    }
    while((row = mysql_fetch_row(result))){
      metrictype = atoi(row[0]);
      mysql_free_result(result);
    }
  }

  //create the MetricValueTableIndex if necessary
  query2 =  "CREATE TABLE IF NOT EXISTS `MetricValueTableIndex` (`TableId` int(11) NOT NULL AUTO_INCREMENT,  `TableName` tinytext NOT NULL,  `CompType` int(32) NOT NULL,  `ValueType` int(32) NOT NULL,  `MinDeltaTime` float NOT NULL DEFAULT '1',  PRIMARY KEY (`TableId`))";
  if (mysql_query(conn,query2) != 0){
    msglog("Err: Cannot check for the MetricValueTableIndex\n");
    return -1;
  }

  //create the TableId if necessary
  snprintf(query1, 4095,
	   "SELECT TableId from MetricValueTableIndex WHERE TableName='%s' AND CompType=%d AND ValueType=%d",
	   tableName, ctype, metrictype);
  if (mysql_query(conn, query1) != 0){
    msglog("Cannot query for table id for '%s'\n", tableName);
    return -1;
  }
  result = mysql_store_result(conn);
  num_fields = mysql_num_fields(result);
  if ((num_fields != 1) || (mysql_num_rows(result) != 1)){ //FIXME: better check
    mysql_free_result(result);
    snprintf(query1, 4095,
	     "INSERT INTO MetricValueTableIndex ( TableName, CompType, ValueType, MinDeltaTime ) VALUES ('%s', %d, %d, 0)",
	     tableName, ctype, metrictype);
    if (mysql_query(conn, query1) != 0){
      msglog("Cannot insert into MetricValueTableIndex for tableName '%s'\n", tableName);
      return -1;
    }
  } else {
    mysql_free_result(result);
  }


  return 0;
}

static ldmsd_metric_store_t
new_store(struct ldmsd_store *s, const char *comp_name, const char *metric_name,
	  void *ucontext)
{

  pthread_mutex_lock(&cfg_lock);

  //FIXME: is there someway I can get the type of the metric from here???

  char metric_key[128];
  struct mysql_metric_store *ms;

  /*
   * Create a table for this comptype and metric name if one does not
   * already exist
   */
  sprintf(metric_key, "%s:%s", comp_name, metric_name);
  ms = idx_find(metric_idx, metric_key, strlen(metric_key));
  if (!ms) {
    ms = calloc(1, sizeof *ms);
    if (!ms)
      goto out;
    ms->ucontext = ucontext;
    ms->store = s;
    pthread_mutex_init(&ms->lock, NULL);

    //TABLENAME - Assuming OVIS form for tablename, columns
    char* cleansedmetricname = strdup(metric_name);
    if (!cleansedmetricname)
      goto err1;
    int i;
    for (i = 0; i < strlen(cleansedmetricname); i++){
      //      if (!isalnum(cleansedmetricname[i]) && cleansedmetricname[i] != '_'){
      if (!isalnum(cleansedmetricname[i])){
	cleansedmetricname[i] = '_'; // replace mysql non-allowed chars with _
      }
    }
    ms->cleansedmetricname = cleansedmetricname;
    char* tempmetricname = strdup(cleansedmetricname);
    if (!tempmetricname){
      goto err1A;
    }
    tempmetricname[0] = toupper(tempmetricname[0]);

    char* cleansedcompname = strdup(comp_name);
    if (!tempmetricname){
      free(tempmetricname);
      goto err1A;
    }
    for (i = 0; i < strlen(cleansedcompname); i++){
      //if (!isalnum(cleansedcompname[i]) && cleansedcompname[i] != '_')
      if (!isalnum(cleansedcompname[i])){
	cleansedcompname[i] = '_'; // replace mysql non-allowed chars with _
      }
    }
    cleansedcompname[0] = toupper(cleansedcompname[0]); 

    int sz = strlen(tempmetricname)+ strlen(cleansedcompname)+strlen("MetricValues");
    char* tablename = (char*)malloc((sz+5)*sizeof(char));
    if (!tablename){
      free(tempmetricname);
      free(cleansedcompname);
      goto err1A;
    }
    snprintf(tablename, (sz+5),"Metric%s%sValues",cleansedcompname,tempmetricname);
    ms->tablename = tablename;
    //will need to retain the compname and metricname temporarily if need to build the OVIS supporting tables

    ms->metric_key = strdup(metric_key);
    if (!ms->metric_key){
      free(tempmetricname);     
      free(cleansedcompname);
      goto err2;
    }

    int rc = initConn(&(ms->conn));
<<<<<<< HEAD
    if (rc != 0){
      free(tempmetricname);     
      free(cleansedcompname);
=======
    if (rc != 0)
      goto err3;

    rc = createTable(ms->conn, ms->tablename);
    if (!rc)
      idx_add(metric_idx, metric_key, strlen(metric_key), ms);
    else 
>>>>>>> 8c33578a
      goto err3;
    }

    rc = createTable(ms->conn, ms->tablename);
    if (rc != 0){
      free(tempmetricname);     
      free(cleansedcompname);
      goto err3;
    }
    if (createovistables){
      rc = createOVISSupportingTables(ms->conn, ms->tablename, cleansedcompname, tempmetricname);
      if (rc != 0){
	free(tempmetricname);     
	free(cleansedcompname);
	goto err3;
      }
    }
    free(tempmetricname);     
    free(cleansedcompname);

    idx_add(metric_idx, metric_key, strlen(metric_key), ms);
  }
  goto out;

 err3:
  free(ms->metric_key);
 err2:
  free(ms->tablename);
 err1A:
  free(ms->cleansedmetricname);
 err1:
  free(ms);
 out:
  pthread_mutex_unlock(&cfg_lock);
  return ms;
}

static int
store(ldmsd_metric_store_t _ms, uint32_t comp_id,
      struct timeval tv, ldms_metric_t m)
{
  //NOTE: later change this so data is queued up here and later bulk insert in the flush
  
  //NOTE: ldmsd_store invokes the lock on this ms, so we dont have to do it here

  struct mysql_metric_store *ms;

  if (!_ms){
    return EINVAL;
  }

  ms = _ms;

  if (ms->conn == NULL){
    msglog("Cannot insert value for <%s>: Connection to mysql is closed\n", ms->tablename);
    return EPERM;
  }
    
  //FIXME -- need some checks here on the type (mysql table create is before the new_store)
  // ldms_value_type valtype = ldms_get_metric_type(m);
  uint64_t val = ldms_get_u64(m);

  //NOTE -- dropping the subsecond part of the time to be consistent with OVIS tables.
  //unlike prev inserters which used the time of the insert, here we will use the timeval.
  //FIXME: do we need this in a YYYY-MM-DD HH-mm-SS type-format?
  int sec = (int)(tv.tv_sec);

  long int level = lround( -log2( drand48())); //residual OVIS-ism

  char insertStatement[1024];
  snprintf(insertStatement,1023,
	   "INSERT INTO %s VALUES( NULL, %d, %" PRIu64 ", FROM_UNIXTIME(%d), %ld )",
	   ms->tablename, (int)comp_id, val, sec, level); 

  int mysqlerrx = mysql_query(ms->conn, insertStatement);
  if (mysqlerrx != 0){
    msglog("Failed to perform query <%s>. Error: %d\n", mysqlerrx);
    return -1;
  }

  return 0;
}

static int flush_store(ldmsd_metric_store_t _ms)
{
  //NOTE - later change this so that data is queued up in store and so that flush 
  //does the bulk insert (note that that is on a per metric (thus ms) basis).
  
  //  struct mysql_metric_store *ms = _ms;
  //  if (!_ms)
  //    return EINVAL;
  //    sos_flush(ms->sos);  old code... FIXME: will do bulk insert call here....

  return 0;
}

static void close_store(ldmsd_metric_store_t _ms)
{
  pthread_mutex_lock(&cfg_lock);

  struct mysql_metric_store *ms = _ms;
  if (!_ms)
    return;

  msglog("Closing store for %s which is a free of the idx and close conn\n", ms->tablename);
  idx_delete(metric_idx, ms->metric_key, strlen(ms->metric_key));
  if (ms->conn) mysql_close(ms->conn);
  ms->conn = NULL; 
  free(ms->tablename);
  free(ms->metric_key);
  free(ms);

  pthread_mutex_unlock(&cfg_lock);
}

static void destroy_store(ldmsd_metric_store_t _ms)
{
}

static struct ldmsd_store store_mysql = {
  .base = {
    .name = "mysql",
    .term = term,
    .config = config,
    .usage = usage,
  },
  .get = get_store,
  .new = new_store,
  .destroy = destroy_store,
  .get_context = get_ucontext,
  .store = store,
  .flush = flush_store,
  .close = close_store,
};

struct ldmsd_plugin *get_plugin(ldmsd_msg_log_f pf)
{
  msglog = pf;
  return &store_mysql.base;
}

static void __attribute__ ((constructor)) store_mysql_init();
static void store_mysql_init()
{
  metric_idx = idx_create();
  pthread_mutex_init(&cfg_lock, NULL);
}

static void __attribute__ ((destructor)) store_mysql_fini(void);
static void store_mysql_fini()
{
  pthread_mutex_destroy(&cfg_lock);
  idx_destroy(metric_idx);
}<|MERGE_RESOLUTION|>--- conflicted
+++ resolved
@@ -64,10 +64,7 @@
 static char* db_schema = NULL;
 static char* db_user = NULL;
 static char* db_passwd = NULL;
-<<<<<<< HEAD
 static int createovistables = 0;
-=======
->>>>>>> 8c33578a
 
 static idx_t metric_idx;
 static ldmsd_msg_log_f msglog;
@@ -172,7 +169,6 @@
     }
   }
 
-<<<<<<< HEAD
   //optional 
   value = av_value(avl, "createovistables");
   if (value){
@@ -181,8 +177,6 @@
     pthread_mutex_unlock(&cfg_lock);
   }
 
-=======
->>>>>>> 8c33578a
   //will init the conn when each table is created
 
   return 0;
@@ -195,7 +189,6 @@
 
   pthread_mutex_lock(&cfg_lock);
 
-<<<<<<< HEAD
   if (db_host) free (db_host);
   db_host = NULL;
   if (db_schema) free (db_schema);
@@ -204,16 +197,6 @@
   db_passwd = NULL;
   if (db_user) free (db_user);
   db_user = NULL;
-=======
-  if (db_host) free (dbhost);
-  dh_host = NULL;
-  if (db_schema) free (dbschema);
-  dh_schema = NULL;
-  if (db_passwd) free (dbpasswd);
-  dh_passwd = NULL;
-  if (db_user) free (dbuser);
-  dh_user = NULL;
->>>>>>> 8c33578a
 
   pthread_mutex_unlock(&cfg_lock);
 
@@ -222,7 +205,6 @@
 static const char *usage(void)
 {
     return  "    config name=store_mysql dbschema=<db_schema> dbuser=<dbuser> dbhost=<dbhost>\n"
-<<<<<<< HEAD
       "        - Set the dbinfo for the mysql storage for data.\n"
       "        dbhost           The host of the database (check format)"
       "        dbschema         The name of the database \n"
@@ -230,13 +212,6 @@
       "        dbpasswd         The passwd for the user of the database (optional)\n"
       "        ovistables       Create and populate supporting tables for use with OVIS (0/1) (optional. 0 default)"
       ;
-=======
-        "        - Set the dbinfo for the mysql storage for data.\n"
-        "        dbhost    The host of the database (check format)"
-        "        dbschema  The name of the database \n"
-        "        dbuser      The username of the database \n"
-        "        dbpasswd    The passwd for the user of the database (find an alternate method later) (optional)\n";
->>>>>>> 8c33578a
 }
 
 static ldmsd_metric_store_t
@@ -264,11 +239,7 @@
 }
 
 static int createTable(MYSQL* conn, char* tablename){
-<<<<<<< HEAD
-  //will create a table
-=======
   //will create a table (but not supporting OVIS tables)
->>>>>>> 8c33578a
   //NOTE: this is locked from the surrounding function
 
   if (conn == NULL)
@@ -499,19 +470,9 @@
     }
 
     int rc = initConn(&(ms->conn));
-<<<<<<< HEAD
     if (rc != 0){
       free(tempmetricname);     
       free(cleansedcompname);
-=======
-    if (rc != 0)
-      goto err3;
-
-    rc = createTable(ms->conn, ms->tablename);
-    if (!rc)
-      idx_add(metric_idx, metric_key, strlen(metric_key), ms);
-    else 
->>>>>>> 8c33578a
       goto err3;
     }
 
