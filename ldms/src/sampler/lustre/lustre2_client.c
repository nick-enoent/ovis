/*
 * Copyright (c) 2013 Open Grid Computing, Inc. All rights reserved.
 * Copyright (c) 2013 Sandia Corporation. All rights reserved.
 * Under the terms of Contract DE-AC04-94AL85000, there is a non-exclusive
 * license for use of this work by or on behalf of the U.S. Government.
 * Export of this program may require a license from the United States
 * Government.
 *
 * This software is available to you under a choice of one of two
 * licenses.  You may choose to be licensed under the terms of the GNU
 * General Public License (GPL) Version 2, available from the file
 * COPYING in the main directory of this source tree, or the BSD-type
 * license below:
 *
 * Redistribution and use in source and binary forms, with or without
 * modification, are permitted provided that the following conditions
 * are met:
 *
 *      Redistributions of source code must retain the above copyright
 *      notice, this list of conditions and the following disclaimer.
 *
 *      Redistributions in binary form must reproduce the above
 *      copyright notice, this list of conditions and the following
 *      disclaimer in the documentation and/or other materials provided
 *      with the distribution.
 *
 *      Neither the name of Sandia nor the names of any contributors may
 *      be used to endorse or promote products derived from this software
 *      without specific prior written permission.
 *
 *      Neither the name of Open Grid Computing nor the names of any
 *      contributors may be used to endorse or promote products derived
 *      from this software without specific prior written permission.
 *
 *      Modified source versions must be plainly marked as such, and
 *      must not be misrepresented as being the original software.
 *
 *
 * THIS SOFTWARE IS PROVIDED BY THE COPYRIGHT HOLDERS AND CONTRIBUTORS
 * "AS IS" AND ANY EXPRESS OR IMPLIED WARRANTIES, INCLUDING, BUT NOT
 * LIMITED TO, THE IMPLIED WARRANTIES OF MERCHANTABILITY AND FITNESS FOR
 * A PARTICULAR PURPOSE ARE DISCLAIMED. IN NO EVENT SHALL THE COPYRIGHT
 * OWNER OR CONTRIBUTORS BE LIABLE FOR ANY DIRECT, INDIRECT, INCIDENTAL,
 * SPECIAL, EXEMPLARY, OR CONSEQUENTIAL DAMAGES (INCLUDING, BUT NOT
 * LIMITED TO, PROCUREMENT OF SUBSTITUTE GOODS OR SERVICES; LOSS OF USE,
 * DATA, OR PROFITS; OR BUSINESS INTERRUPTION) HOWEVER CAUSED AND ON ANY
 * THEORY OF LIABILITY, WHETHER IN CONTRACT, STRICT LIABILITY, OR TORT
 * (INCLUDING NEGLIGENCE OR OTHERWISE) ARISING IN ANY WAY OUT OF THE USE
 * OF THIS SOFTWARE, EVEN IF ADVISED OF THE POSSIBILITY OF SUCH DAMAGE.
 */
/**
 * \file lustre_client.c
 * \brief Lustre client data sampler.
 * \author Narate Taerat <narate@ogc.us>
 *
 * Stats files are from:
 * <code>
 * /proc/fs/lustre/osc/XXXXX/stats (regarding OSTs)
 * /proc/fs/lustre/mdc/XXXXX/stats (regarding MDTs)
 * /proc/fs/lustre/llite/XXXXX/stats (regarding mount points)
 * </code>
 *
 */


#define _GNU_SOURCE
#include <dirent.h>
#include <limits.h>
#include <inttypes.h>
#include <unistd.h>
#include <sys/errno.h>
#include <stdlib.h>
#include <stdio.h>
#include <stdarg.h>
#include <string.h>
#include <sys/types.h>
#include <time.h>
#include <pthread.h>
#include "ldms.h"
#include "ldmsd.h"

#include "str_map.h"
#include "lustre_sampler.h"

#define STR_MAP_SIZE 4093

/**
 * This will holds IDs for stats_key.
 */
struct str_map *stats_key_id = NULL;

/**
 * ID map for llite metrics.
 */
struct str_map *llite_key_id = NULL;

struct lustre_svc_stats_head svc_stats = {0};

static ldms_set_t set;
FILE *mf;
ldmsd_msg_log_f msglog;
uint64_t comp_id;

char tmp_path[PATH_MAX];

char *llite_key[] = {
	"dirty_pages_hits",
	"dirty_pages_misses",
	"read_bytes",
	"write_bytes",
	"brw_read",
	"brw_write",
	"osc_read",
	"osc_write",
	"ioctl",
	"open",
	"close",
	"mmap",
	"seek",
	"fsync",
	"readdir",
		/* inode operation */
	"setattr",
	"truncate",
	"flock",
	"getattr",
		/* dir inode operation */
	"create",
	"link",
	"unlink",
	"symlink",
	"mkdir",
	"rmdir",
	"mknod",
	"rename",
		/* special inode operation */
	"statfs",
	"alloc_inode",
	"setxattr",
	"getxattr",
	"listxattr",
	"removexattr",
	"inode_permission",
};

#define LLITE_KEY_LEN sizeof(llite_key)/sizeof(llite_key[0])

/**
 * \brief Construct client string list.
 * Construct a list of strings according to \c clients.
 * If \c clients is NULL, the directories in \c alt_dir_patht will be used
 * instead.
 * \param clients The comma-separated string.
 * \param alt_dir_path The alternative directory for the string list.
 * \returns NULL on error.
 * \returns The head of the list on success.
 */
struct str_list_head* construct_client_list(const char *clients,
					    const char *alt_dir_path)
{
	if (clients) {
		if (strcmp(clients, "*") == 0)
			/* OSTs is not given, get current ones from proc fs */
			return construct_dir_list(alt_dir_path);
		else
			/* OSTs is given */
			return construct_str_list(clients);
	}

	static struct str_list_head empty = {0};
	return &empty;
}

/**
 * \brief Create metric set.
 *
 * \param path The set name, e.g. vic1/lustre_oss (it does look like a path).
 * \param oscs The comma-separated list of OST clients. Being NULL means
 * 	using all OSCs at the time.
 * \param mdcs Similar to \c oscs, but for MDS clients.
 * \param llites Similar to \c oscs, but for Lustre mount point.
 *
 * \returns 0 on success.
 * \returns \c errno on error.
 */
static int create_metric_set(const char *path, const char *oscs,
			     const char *mdcs, const char *llites)
{
	size_t meta_sz, tot_meta_sz;
	size_t data_sz, tot_data_sz;
	int rc, i, j, metric_count;
<<<<<<< HEAD

	char metric_name[128];
=======
	char metric_name[LUSTRE_NAME_MAX];
>>>>>>> e2d7e845

	/* First calculate the set size */
	metric_count = 0;
	tot_meta_sz = tot_data_sz = 0;

	/* Calculate size for Clients */
#define LH_OSC 0
#define LH_MDC 1
#define LH_LLITE 2
#define HEADCOUNT 3
	struct str_list_head *heads[ HEADCOUNT] = {0};
	char **keys[] = {stats_key, stats_key, llite_key};
	int keylen[] = {STATS_KEY_LEN, STATS_KEY_LEN, LLITE_KEY_LEN};
	struct str_map *maps[] = {stats_key_id, stats_key_id, llite_key_id};

	heads[LH_OSC] = construct_client_list(oscs, "/proc/fs/lustre/osc");
	if (!heads[LH_OSC])
		goto err0;

	heads[LH_MDC] = construct_client_list(mdcs, "/proc/fs/lustre/mdc");
	if (!heads[LH_MDC])
		goto err0;

	heads[LH_LLITE] = construct_client_list(llites, "/proc/fs/lustre/llite");
	if (!heads[LH_LLITE])
		goto err0;

	char *namebase[] = {"osc", "mdc", "llite"};
	struct str_list *sl;
	for (i = 0; i < sizeof(heads) / sizeof(*heads); i++) {
		LIST_FOREACH(sl, heads[i], link) {
			/* For general stats */
			for (j = 0; j < keylen[i]; j++) {
				snprintf(metric_name, LUSTRE_NAME_MAX,
					 "lstats.%s#%s.%s",
						keys[i][j], namebase[i],
						sl->str);
				ldms_get_metric_size(metric_name, LDMS_V_U64,
						&meta_sz, &data_sz);
				tot_meta_sz += meta_sz;
				tot_data_sz += data_sz;
				metric_count++;
			}
		}
	}

	/* Done calculating, now it is time to construct set */
	rc = ldms_create_set(path, tot_meta_sz, tot_data_sz, &set);
	if (rc)
		goto err0;
	char suffix[LUSTRE_NAME_MAX];
	for (i = 0; i < HEADCOUNT; i++) {
		LIST_FOREACH(sl, heads[i], link) {
			/* For general stats */
			snprintf(tmp_path, PATH_MAX,
				 "/proc/fs/lustre/%s/%s*/stats",
					namebase[i], sl->str);
			snprintf(suffix, LUSTRE_NAME_MAX, "#%s.%s",
				 namebase[i], sl->str);
			rc = stats_construct_routine(set, comp_id, tmp_path,
					"lstats.", suffix, &svc_stats, keys[i],
					keylen[i], maps[i]);
			if (rc)
				goto err1;
		}
	}

	rc = 0;
	goto out;
err1:
	msglog(LDMS_LDEBUG,"lustre_oss.c:create_metric_set@err1\n");
	lustre_svc_stats_list_free(&svc_stats);
	ldms_destroy_set(set);
	msglog(LDMS_LDEBUG,"WARNING: lustre_oss set DESTROYED\n");
	set = 0;
err0:
	for (i = 0; i < HEADCOUNT; i++) {
		if (heads[i])
			free_str_list(heads[i]);
	}
	msglog(LDMS_LDEBUG,"lustre_oss.c:create_metric_set@err0\n");
	rc = errno;
out:
	for (i = 0; i < HEADCOUNT; i++) {
		// 1) could the heads be passed to the list fillers instead of built by the list fillers?
		// 2) free_str_list(heads[i]); FTFY: OGC we need to destroy heads unless they are the empty head.
	}
#undef LH_OSC
#undef LH_MDC
#undef LH_LLITE
#undef HEADCOUNT
	return rc;
}

static void term(void)
{
	if (set)
		ldms_destroy_set(set);
	set = NULL;
}

/**
 * \brief Configuration
 *
 * (ldmsctl usage note)
 * <code>
 * config name=lustre_client component_id=<comp_id> set=<setname> osts=<OST1>,...
 *     comp_id     The component id value.
 *     setname     The set name.
 *     osts        The comma-separated list of the OSTs to sample from.
 * </code>
 * If osts is not given, the plugin will create ldms_set according to the
 * available OSTs at the time.
 */
static int config(struct attr_value_list *kwl, struct attr_value_list *avl)
{
	char *value, *oscs, *mdcs, *llites;

	value = av_value(avl, "component_id");
	if (value)
		comp_id = strtol(value, NULL, 0);

	value = av_value(avl, "set");
	oscs = av_value(avl, "osc");
	mdcs = av_value(avl, "mdc");
	llites = av_value(avl, "llite");
	if (value)
		create_metric_set(value, oscs, mdcs, llites);

	return 0;
}

static const char *usage(void)
{
	return
"config name=lustre2_client [OPTIONS]\n"
"    OPTIONS:\n"
"	component_id=NUMBER	The component id value.\n"
"	set=STRING		The set name.\n"
"	osc=STR,STR,...	The list of OCSs.\n"
"	mdc=STR,STR,...	The list of MDCs.\n"
"	llite=STR,STR,...	The list of llites.\n"
"For oscs,mdcs and llites: if not specified, NONE of the\n"
"oscs/mdcs/llites will be added. If {oscs,mdcs,llites} is set to *, all\n"
"of the available {oscs,mdcs,llites} at the time will be added.\n"
"\n"
"NOTE: The names that make up the list of oscs, mdcs and llites do not have\n"
"to include the uid part. For example, 'lustre-ffff8803245d4000' is the\n"
"actual file in /proc/fs/lustre/llite/, but you can just say llites=lustre to\n"
"include this component into the set.\n"
;
}

static ldms_set_t get_set()
{
	return set;
}

static int sample(void)
{
	if (!set)
		return EINVAL;
	ldms_begin_transaction(set);

	struct lustre_svc_stats *lss;

	/* For all stats */
	LIST_FOREACH(lss, &svc_stats, link) {
		lss_sample(lss);
	}

	ldms_end_transaction(set);
	return 0;
}

static struct ldmsd_sampler lustre_client_plugin = {
	.base = {
		.name = "lustre_client",
		.term = term,
		.config = config,
		.usage = usage,
	},
	.get_set = get_set,
	.sample = sample,
};

struct ldmsd_plugin *get_plugin(ldmsd_msg_log_f pf)
{
	static int init_complete = 0;
	if (init_complete)
		goto out;
	msglog = pf;
	lustre_sampler_set_msglog(pf);
	stats_key_id = str_map_create(STR_MAP_SIZE);
	if (!stats_key_id) {
		msglog(LDMS_LDEBUG,"stats_key_id map create error!\n");
		goto err_nomem;
	}
	str_map_id_init(stats_key_id, stats_key, STATS_KEY_LEN, 1);

	llite_key_id = str_map_create(STR_MAP_SIZE);
	if (!llite_key_id) {
		msglog(LDMS_LDEBUG,"llite_key_id map create error!\n");
		goto err_nomem;
	}
	str_map_id_init(llite_key_id, llite_key, LLITE_KEY_LEN, 1);

	init_complete = 1;
out:
	return &lustre_client_plugin.base;
err_nomem:
	errno = ENOMEM;
	return NULL;
}<|MERGE_RESOLUTION|>--- conflicted
+++ resolved
@@ -189,12 +189,8 @@
 	size_t meta_sz, tot_meta_sz;
 	size_t data_sz, tot_data_sz;
 	int rc, i, j, metric_count;
-<<<<<<< HEAD
-
-	char metric_name[128];
-=======
+
 	char metric_name[LUSTRE_NAME_MAX];
->>>>>>> e2d7e845
 
 	/* First calculate the set size */
 	metric_count = 0;
@@ -210,17 +206,21 @@
 	int keylen[] = {STATS_KEY_LEN, STATS_KEY_LEN, LLITE_KEY_LEN};
 	struct str_map *maps[] = {stats_key_id, stats_key_id, llite_key_id};
 
+
 	heads[LH_OSC] = construct_client_list(oscs, "/proc/fs/lustre/osc");
 	if (!heads[LH_OSC])
 		goto err0;
 
+
 	heads[LH_MDC] = construct_client_list(mdcs, "/proc/fs/lustre/mdc");
 	if (!heads[LH_MDC])
 		goto err0;
 
+
 	heads[LH_LLITE] = construct_client_list(llites, "/proc/fs/lustre/llite");
 	if (!heads[LH_LLITE])
 		goto err0;
+
 
 	char *namebase[] = {"osc", "mdc", "llite"};
 	struct str_list *sl;
@@ -366,6 +366,7 @@
 		lss_sample(lss);
 	}
 
+
 	ldms_end_transaction(set);
 	return 0;
 }
