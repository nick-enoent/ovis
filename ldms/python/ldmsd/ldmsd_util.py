#######################################################################
# -*- c-basic-offset: 8 -*-
# Copyright (c) 2015,2018 National Technology & Engineering Solutions
# of Sandia, LLC (NTESS). Under the terms of Contract DE-NA0003525 with
# NTESS, the U.S. Government retains certain rights in this software.
# Copyright (c) 2015,2018 Open Grid Computing, Inc. All rights reserved.
#
# This software is available to you under a choice of one of two
# licenses.  You may choose to be licensed under the terms of the GNU
# General Public License (GPL) Version 2, available from the file
# COPYING in the main directory of this source tree, or the BSD-type
# license below:
#
# Redistribution and use in source and binary forms, with or without
# modification, are permitted provided that the following conditions
# are met:
#
#      Redistributions of source code must retain the above copyright
#      notice, this list of conditions and the following disclaimer.
#
#      Redistributions in binary form must reproduce the above
#      copyright notice, this list of conditions and the following
#      disclaimer in the documentation and/or other materials provided
#      with the distribution.
#
#      Neither the name of Sandia nor the names of any contributors may
#      be used to endorse or promote products derived from this software
#      without specific prior written permission.
#
#      Neither the name of Open Grid Computing nor the names of any
#      contributors may be used to endorse or promote products derived
#      from this software without specific prior written permission.
#
#      Modified source versions must be plainly marked as such, and
#      must not be misrepresented as being the original software.
#
#
# THIS SOFTWARE IS PROVIDED BY THE COPYRIGHT HOLDERS AND CONTRIBUTORS
# "AS IS" AND ANY EXPRESS OR IMPLIED WARRANTIES, INCLUDING, BUT NOT
# LIMITED TO, THE IMPLIED WARRANTIES OF MERCHANTABILITY AND FITNESS FOR
# A PARTICULAR PURPOSE ARE DISCLAIMED. IN NO EVENT SHALL THE COPYRIGHT
# OWNER OR CONTRIBUTORS BE LIABLE FOR ANY DIRECT, INDIRECT, INCIDENTAL,
# SPECIAL, EXEMPLARY, OR CONSEQUENTIAL DAMAGES (INCLUDING, BUT NOT
# LIMITED TO, PROCUREMENT OF SUBSTITUTE GOODS OR SERVICES; LOSS OF USE,
# DATA, OR PROFITS; OR BUSINESS INTERRUPTION) HOWEVER CAUSED AND ON ANY
# THEORY OF LIABILITY, WHETHER IN CONTRACT, STRICT LIABILITY, OR TORT
# (INCLUDING NEGLIGENCE OR OTHERWISE) ARISING IN ANY WAY OUT OF THE USE
# OF THIS SOFTWARE, EVEN IF ADVISED OF THE POSSIBILITY OF SUCH DAMAGE.
#######################################################################
'''
Created on Apr 28, 2015

'''
"""
@module ovis_test_util
  Utility for OVIS test infrastructure
"""
<<<<<<< HEAD
from builtins import str
=======
from future import standard_library
standard_library.install_aliases()
from builtins import str
from past.builtins import basestring
>>>>>>> 8c46d23d
from builtins import object
import shlex
from subprocess import Popen, PIPE, STDOUT, DEVNULL
import re
import os
import time
import tempfile
import fcntl
import io
from io import StringIO
import errno
import tty
from distutils.spawn import find_executable

def add_cmd_line_arg(arg, value = None):
    """Return a string of command line option and value

    @param   arg:   Command line option
    @param   value:   The value of the option. The default is None.

    @return:  Command line option value string. For example,
             if arg is '-w' and value is '32', the string '-w 32' is returned.
             If the value is None, the arg string is returned.
    """
    s = " {0}".format(arg)

    if value:
        s += " {0}".format(value)
    return s

def sh_exec(cmd):
    """Execute a shell command

        The function uses Popen to execute the given \c cmd.
        @param   cmd:   the shell command to be executed.

        @return:   The list [cmd return code, cmd stdout, cmd stderr]
    """
    try:
        sh_cmd = shlex.split(cmd)
        p = Popen(sh_cmd, stdout=PIPE, stderr=PIPE)
        output = p.communicate()
        return [p.returncode, output[0], output[1]]
    except Exception as e:
        if not e.args:
            e.args = ('',)
        e.args = e.args + ('sh_exec: cmd: ' + cmd, 'sh_exec: sh_cmd: ', sh_cmd)
        raise

def bash_exec(bash_cmd):
    """Execute bash command

    The function is equivalent to execute 'bash -c "<bash_cmd>"' on command-line.

    Example:
    bash_cmd is "rm -fr $PWD/*".
        The function will execute: bash -c "rm -fr $PWD/*".

    @param bash_cmd: Bash command

    @return: The list [cmd return code, cmd stdout, cmd stderr]

    @see: sh_exec
    """
    cmd = 'bash -c "{0}"'.format(bash_cmd)
    return sh_exec(cmd)

def ssh_exec(host, cmd, ssh_options = None):
    if not isinstance(host, str):
        raise TypeError("'host' must be a string")
    cmd_s = "ssh"
    if ssh_options is not None:
        for arg in ssh_options:
            cmd_s += add_cmd_line_arg(arg, ssh_options[arg])
    cmd_s += " '{0}' ".format(cmd)

    try:
        return sh_exec(cmd_s)
    except Exception as e:
        if not e.args:
            e.args = ('',)
        e.args = e.args + ('ssh_exec: cmd: ' + cmd_s)
        raise

def pdsh_exec(hosts_s, cmd, max_thr = 32, pdsh_options = None):
    """Execute a pdsh command

    The command is fed to the pdsh literally, covered by single quotes.

    @param hosts_s:     The hosts to execute the command \c cmd. The format is the
                        same as the value of the option '-w.'
    @param max_thr: Equivalent to the option '-f'
    @param pdsh_options: A dictionary in which keys are other pdsh options and
                        values are the option values. E.g., {'-t': 20}
    @param cmd:          The command

    @return: [pdsh returncode, pdsh stdout string, pdsh stderr string]
    """
    if not isinstance(hosts_s, str):
        raise TypeError("hosts_s must be a string, not {0}".format(type(hosts_s)))

    cmd_s = "pdsh"
    cmd_s += add_cmd_line_arg("-f", max_thr)
    cmd_s += add_cmd_line_arg("-w", hosts_s)
    if pdsh_options is not None:
        for key in pdsh_options:
            cmd_s += add_cmd_line_arg(key, pdsh_options[key])

    cmd_s += " '" + cmd + "'"

    try:
        return sh_exec(cmd_s)
    except Exception as e:
        if not e.args:
            e.args = ('',)
        e.args = e.args + ('pdsh_exec: cmd: ' + cmd_s, )
        raise

def parse_pdsh_exec_output(pdsh_output):
    """Parse the output of the pdsh_exec function

       The function returns the dictionary containing 'hostname': {'out': [], 'err': [], 'pdsh': []}.
       For each hostname, 'out' and 'err' are the lists of messages, including the hostname,
       returned to stdout and stderr from the \c cmd, respectively, and 'pdsh' is
       the pdsh return message for the particular host. A special key of the returned
       dictionary is 'other' which contains the messages that the hostname cannot be extracted.
       The messages of the 'other' key are the exact messages.

       @param   pdsh_output:   the returned list from the pdsh_exec() function.

       @return:   {'<hostname>|other': {'out': [], 'err': [], 'pdsh':[]}}
    """
    [ret, out, err] = pdsh_output
    host_output = {}

    ptn = re.compile(r"(?P<host>[^:]+): (?P<msg>.*)")
    pdsh_ptn = re.compile(r"(?P<junk>[^:]+): (?P<host>[^:]+): (?P<msg>.*)")

    #=====STDOUT=======
    out = out.split("\n")
    out.remove("")
    for line in out:
        #====cmd stdout
        _ptn = ptn
        _ptn_count = 2
        key = 'out'

        if line[0:4] == "pdsh":
            #====This is pdsh stdout
            _ptn = pdsh_ptn
            _ptn_count = 3
            key = 'pdsh'

        m = _ptn.match(line)
        if m is None:
            host = 'other'
            msg = line
        else:
            host = m.groupdict()['host']
            msg = m.groupdict()['msg']

        if host not in host_output:
            host_output[host] = {'out': [], 'err': [], 'pdsh': []}

        host_output[host][key].append(msg)

    #======STDERR========
    err = err.split("\n")
    err.remove("")
    for line in err:
        #====Default is the cmd stderr
        _ptn = ptn
        _ptn_count = 2
        key = 'err'

        if line[0:4] == "pdsh":
            #====This is pdsh stderr
            _ptn = pdsh_ptn
            _ptn_count = 3
            key = 'pdsh'

        m = _ptn.match(line)
        if m is None:
            host = 'other'
            msg = line
        else:
            host = m.groupdict()['host']
            msg = m.groupdict()['msg']

        if host not in host_output:
            host_output[host] = {'out': [], 'err': [], 'pdsh': []}

        host_output[host][key].append(msg)
    return host_output

def empty_dir(hosts, path):
    cmd = "rm -fr {0}/*".format(path)
    if hosts is None:
        bash_exec(cmd)
    else:
        remote_hosts = list(hosts)
        if "localhost" in remote_hosts:
            remote_hosts.remove("localhost")
            bash_exec(cmd)
            if len(remote_hosts) == 0:
                return
        pdsh_exec(hosts_s = ",".join(remote_hosts), cmd = cmd,
                  max_thr = len(remote_hosts), pdsh_options = {'-S': None})

def remove_file_cmd(filepath):
    """Construct the command   rm -f <filepath>

    @param filepath: Full path to a filepath

    @return: String "rm -f <filepath>"
    """
    if filepath is None:
        raise TypeError("sockfile must be string, not 'NoneType")

    return "rm -f {0}".format(filepath)

def remove_local_file(filepath):
    """Remove the filepath on the localhost

    @param filepath: Full path to the file to be removed.

    @return: [return code, stdout, stderr]

    @see: remove_remote_file, remove_file
    """
    return bash_exec(remove_file_cmd(filepath))

def remove_remote_file(hosts, filepath):
    """Remove the filepath on all hosts

    @param hosts: List of hosts
    @param filepath: Full path to the file to be removed.

    @return: [return code, stdout, stderr]

    @see: remove_remote_file, remove_file
    """
    return pdsh_exec(hosts_s = ",".join(hosts), cmd = remove_file_cmd(filepath),
                     max_thr = len(hosts), pdsh_options = {'-S': None})

def remove_file(hosts, filepath):
    """Remove the filepath

    The command to kill the ldmsd process is generated by kill_9_ldmsd_cmd.

    @param hosts: List of hosts or None
    @param filepath: Full path to the file to be removed.

    @return: [largest return code, pdsh stdout, pdsh stderr] if hosts is not None.
             Otherwise, [return code, stdout, stderr] of the rm -f command executed
             on the localhost.

    @see: remove_local_file, remove_remote_file, remove_file_cmd
    """
    if hosts is None:
        remove_local_file(filepath)
    else:
        remote_hosts = list(hosts)
        if "localhost" in remote_hosts:
            remote_hosts.remove("localhost")
            remove_local_file(filepath)
            if len(remote_hosts) == 0:
                return
        remove_remote_file(hosts, filepath)

def get_var_from_file(module_name, filepath):
    """Import a python file containing variables and their values

    @param module_name: Module name
    @param filepath: The full path to a file

    @return: A module of the name module_name

    @see: imp.load_source
    """
    import imp
    f = open(filepath)
    data = imp.load_source(module_name, '', f)
    f.close()
    return data

class LDMSD(object):
    """A utility class to handle an LDMS Daemon subprocess"""

    def __init__(self, port, xprt="sock", logfile=None, auth="none",
                 auth_opt={}, verbose="INFO", cfg=None, host_name=None,
                 gdb_port=None, name=None):
        """LDMSD subprocess handler initialization

        @param port(str): the LDMSD listening port.
        @param xprt(str): the transport type ("sock", "rdma", or "ugni").
        @param logfile(str): the path to the logfile. If the value is `None`,
                             no log is produced.
        @param auth(str): the name of the LDMS authentication plugin.
        @param auth_opt(dict): the dictionary of key-value specifying
                               authentication plugin options.
        @param verbose(str): the verbosity of the log.
        @param cfg(str): the daemon configuration.
        @param host_name(str): the daemon hostname.
        @param gdb_port(str): the port of the gdbserver. If this is `None`, the
                              process will NOT be under gdb. If the port is
                              specified, the process will run under gdbserver.
        """
        self.cmd_args = []
        if gdb_port:
            ldmsd_path = find_executable("ldmsd")
            if not ldmsd_path:
                raise RuntimeError("ldmsd not found")
            self.cmd_args.extend([
                    "gdbserver",
                    "localhost:%s" % str(gdb_port),
                    ldmsd_path,
                ])
        else:
            self.cmd_args.append("ldmsd")
        self.cmd_args.extend([
            "-F", # foreground
            "-x", "%s:%s" % (xprt, port),
            "-a", auth,
            "-v", verbose,
        ])
        if logfile:
            self.cmd_args.extend(["-l", logfile])
        if auth_opt:
            for a,v in auth_opt.items():
                self.cmd_args.extend(["-A", "%s=%s" % (a, v)])
        if host_name:
            self.cmd_args.extend(["-H", host_name])
        if name:
            self.cmd_args.extend(["-n", name])
        self.proc = None
        self.cfg = None
        if cfg:
            self.cfg = tempfile.NamedTemporaryFile(mode='w', encoding='utf-8')
            self.cfg.write(cfg)
            self.cfg.flush()
            self.cmd_args.extend(["-c", self.cfg.name])

    def is_running(self):
        """Return `True` if the daemon is running"""
        if not self.proc:
            return False
        self.proc.poll()
<<<<<<< HEAD
        #return self.proc.returncode == 0
        if self.proc.returncode == 0 or self.proc.returncode == None:
            return True
        else:
            return False
=======
        return self.proc.returncode == 0
>>>>>>> 8c46d23d

    def run(self):
        """Run the daemon"""
        if self.proc:
            raise RuntimeError("LDMSD already running")
        self.proc = Popen(self.cmd_args,
                          stdin=DEVNULL,
                          stdout=DEVNULL,
                          stderr=DEVNULL,
                          close_fds = True,
                          )
        time.sleep(0.01)
        self.proc.poll()
        if self.proc.returncode != None:
            return self.proc.returncode

    def term(self):
        """Terminate the daemon"""
        if self.proc:
            self.proc.terminate()
            # also drain the output
            self.proc.communicate()
            self.proc = None

    def __del__(self):
        self.term()
        if self.cfg:
            self.cfg.close()

    def __repr__(self):
        return """<LDMSD %s>""" % " ".join(self.cmd_args)

class LDMSD_Controller(object):
    """ldmsd_controller subprocess handler"""

    def __init__(self, port, host="localhost", xprt="sock",
                       auth="none", auth_opt={},
                       source=None, script=None,
                       ldmsctl=False):
        """LDMSD_Controller initialization

        @param port(str): the port of ldmsd to connect to.
        @param host(str): the hostname hosting the ldmsd.
        @param auth(str): the name of the authentication plugin
        @param auth_opt(dict): the dictionary of key-value specifying
                               authentication plugin options.
        """
        self.term_immediately = False
        if source is not None or script is not None:
            self.term_immediately = True
        self.is_ldmsctl = ldmsctl
        if self.is_ldmsctl:
            self.cmd_args = [
                "exec ldmsctl",
                "-h", host,
                "-p", str(port),
                "-x", xprt,
                "-a", auth,
            ]
            if source is not None:
                self.cmd_args.extend(["-s", source])
            if script is not None:
                self.cmd_args.extend(["-X", script])
        else:
            self.cmd_args = [
                "exec ldmsd_controller",
                "--host", host,
                "--port", str(port),
                "--xprt", xprt,
                "-a", auth,
            ]
            if source is not None:
                self.cmd_args.extend(["--source", source])
            if script is not None:
                self.cmd_args.extend(["--script", script])
        for a, v in auth_opt.items():
            self.cmd_args.extend(["-A", "%s=%s" % (a, v)])
        self.proc = None
        self.pty = None

    def is_running(self):
        """Return `True` if the subprocess is running"""
        if not self.proc:
            return False
        self.proc.poll()
<<<<<<< HEAD
        if self.proc.returncode == 0 or self.proc.returncode == None:
            return True
        else:
            return False
=======
        return self.proc.returncode == None 

>>>>>>> 8c46d23d
    def run(self):
        """Run ldmsd_controller subprocess"""
        if self.proc:
            raise RuntimeError("process already running")
        # Create pty
        _mfd, _sfd = os.openpty()
        fl = fcntl.fcntl(_mfd, fcntl.F_GETFL)
        rc = fcntl.fcntl(_mfd, fcntl.F_SETFL, fl | os.O_NONBLOCK)
        assert(rc == 0)
        self.pty = os.fdopen(_mfd, "r+b", 0)
        tty.setraw(_sfd) # set RAW mode
        cmd = " ".join(self.cmd_args)
        self.proc = Popen(cmd,
                          stdin=_sfd,
                          stdout=_sfd,
                          stderr=STDOUT,
                          close_fds = True,
                          shell = True
                          )
        if self.term_immediately:
            return
        time.sleep(0.5)
        if not self.is_running():
            raise RuntimeError("process terminated prematurely")

    def term(self):
        """Terminate the ldmsd_controller subprocess"""
        if not self.proc:
            raise RuntimeError("process not running")
        self.proc.terminate()
        # also drain the output
        self.proc.communicate()
        self.proc = None

    def read_pty(self, dt = 0.5, n = 2):
        """Read the pty until idle

        Idle means the pty.read() got EAGAIN for `n` times consecutively with
        interval `dt` seconds.
        """
        if not self.proc:
            raise RuntimeError("process not running")
        _c = 0 # initialize counter
        _out = StringIO()
        while True:
            try:
                _s = self.pty.read()
                if _s is not None:
                    _out.write(_s.decode())
                    _c = 0 # reset counter
                else:
                    raise IOError(errno.EAGAIN, 'no data, try again')
            except IOError as e:
                if e.errno != errno.EAGAIN:
                    raise
                _c += 1
                if _c == n:
                    break
                time.sleep(dt)
        return _out.getvalue()

    def write_pty(self, s):
        """Write string `s` to the ldmsd_controller pty"""
        if not self.proc:
            raise RuntimeError("process not running")
        self.pty.write(s.encode())

    def comm_pty(self, cmd):
        """Write `cmd` to pty and Read repsonse from the pty"""
        _cmd = cmd.strip() + "\n"
        self.write_pty(_cmd)
        resp = self.read_pty()
        return resp.splitlines()

    def __del__(self):
        if self.proc:
            self.term()
        if self.pty:
            self.pty.close()

    def __repr__(self):
        return """<LDMSD_Controller %s>""" % " ".join(self.cmd_args)<|MERGE_RESOLUTION|>--- conflicted
+++ resolved
@@ -55,14 +55,7 @@
 @module ovis_test_util
   Utility for OVIS test infrastructure
 """
-<<<<<<< HEAD
 from builtins import str
-=======
-from future import standard_library
-standard_library.install_aliases()
-from builtins import str
-from past.builtins import basestring
->>>>>>> 8c46d23d
 from builtins import object
 import shlex
 from subprocess import Popen, PIPE, STDOUT, DEVNULL
@@ -411,15 +404,11 @@
         if not self.proc:
             return False
         self.proc.poll()
-<<<<<<< HEAD
         #return self.proc.returncode == 0
         if self.proc.returncode == 0 or self.proc.returncode == None:
             return True
         else:
             return False
-=======
-        return self.proc.returncode == 0
->>>>>>> 8c46d23d
 
     def run(self):
         """Run the daemon"""
@@ -505,15 +494,11 @@
         if not self.proc:
             return False
         self.proc.poll()
-<<<<<<< HEAD
         if self.proc.returncode == 0 or self.proc.returncode == None:
             return True
         else:
             return False
-=======
-        return self.proc.returncode == None 
-
->>>>>>> 8c46d23d
+
     def run(self):
         """Run ldmsd_controller subprocess"""
         if self.proc:
