dnl Process this file with autoconf to produce a configure script.

AC_PREREQ(2.63)
AC_INIT(ovis-ldms, 2.4.0, ovis-help@sandia.gov)
AC_CONFIG_MACRO_DIR([m4])
dnl AC_CONFIG_SRCDIR([src/ldms.h])
AC_CONFIG_AUX_DIR(config)
AM_CONFIG_HEADER(config.h)
dnl AM _INIT_AUTOMAKE([-Wno-portability])
AM_INIT_AUTOMAKE([foreign])
m4_ifndef([AM_SILENT_RULES], [m4_define([AM_SILENT_RULES],[])])
AM_SILENT_RULES([yes])
AC_PROG_LIBTOOL
AC_LIB_RPATH

dnl Checks for programs
AC_PROG_CC
AC_PROG_CXX
AC_CHECK_SIZEOF(long)
AC_CHECK_SIZEOF(long double)
dnl AM_PROG_CC_C_O

dnl Checks for typedefs, structures, and compiler characteristics.
AC_C_CONST
AC_C_FLEXIBLE_ARRAY_MEMBER
AX_CHECK_OPENSSL
OVIS_PKGLIBDIR

OPTION_DEFAULT_ENABLE([core], [ENABLE_CORE])
OPTION_DEFAULT_ENABLE([papi], [ENABLE_PAPI])
OPTION_DEFAULT_DISABLE([mmap], [ENABLE_MMAP])
OPTION_DEFAULT_ENABLE([perf], [ENABLE_PERF])
OPTION_DEFAULT_ENABLE([sensors], [ENABLE_SENSORS])
OPTION_DEFAULT_ENABLE([glib], [ENABLE_GLIB])
OPTION_DEFAULT_DISABLE([yaml], [ENABLE_YAML])
OPTION_DEFAULT_DISABLE([authentication], [ENABLE_AUTHENTICATION],[require shared secret to query ldmsd])
OPTION_DEFAULT_DISABLE([authdebug], [ENABLE_AUTHDEBUG],[log authentication steps])
OPTION_DEFAULT_DISABLE([use-tf], [ENABLE_USE_TF],[log tracing of calls])
OPTION_DEFAULT_DISABLE([use-rtc], [ENABLE_USE_RTC],[log rtc stamp with traced calls])
OPTION_DEFAULT_DISABLE([use-tid], [ENABLE_USE_TID],[log thread id with traced calls])
OPTION_DEFAULT_DISABLE([doc], [ENABLE_DOC],[generate doxygen output])

dnl Options for transport
OPTION_DEFAULT_ENABLE([xprt], [ENABLE_XPRT])
OPTION_DEFAULT_DISABLE([ugni], [ENABLE_UGNI])
OPTION_DEFAULT_DISABLE([rdma], [ENABLE_RDMA])
OPTION_DEFAULT_ENABLE([sock], [ENABLE_SOCK])

dnl Options for store
OPTION_DEFAULT_ENABLE([store], [ENABLE_STORE])
dnl OPTION_DEFAULT_DISABLE([mysql], [ENABLE_MYSQL])
OPTION_DEFAULT_DISABLE([mysqlbulk], [ENABLE_MYSQLBULK])
OPTION_DEFAULT_ENABLE([flatfile], [ENABLE_FLATFILE])
OPTION_DEFAULT_ENABLE([csv], [ENABLE_CSV])

dnl Options for sampler
OPTION_DEFAULT_ENABLE([sampler], [ENABLE_SAMPLER])
OPTION_DEFAULT_ENABLE([kgnilnd], [ENABLE_KGNILND])
OPTION_DEFAULT_ENABLE([lustre], [ENABLE_LUSTRE])
OPTION_DEFAULT_ENABLE([slurmjobid], [ENABLE_SLURMJOBID])
OPTION_DEFAULT_ENABLE([meminfo], [ENABLE_MEMINFO])
OPTION_DEFAULT_ENABLE([perfevent], [ENABLE_PERFEVENT])
OPTION_DEFAULT_ENABLE([procinterrupts], [ENABLE_PROCINTERRUPTS])
OPTION_DEFAULT_ENABLE([procnetdev], [ENABLE_PROCNETDEV])
OPTION_DEFAULT_ENABLE([procnfs], [ENABLE_PROCNFS])
OPTION_DEFAULT_ENABLE([procsensors], [ENABLE_PROCSENSORS])
OPTION_DEFAULT_ENABLE([procstatutil], [ENABLE_PROCSTATUTIL])
OPTION_DEFAULT_ENABLE([procstatutil2], [ENABLE_PROCSTATUTIL2])
dnl OPTION_DEFAULT_DISABLE([sedc], [ENABLE_SEDC])
OPTION_DEFAULT_DISABLE([sysclassib], [ENABLE_SYSCLASSIB])
OPTION_DEFAULT_ENABLE([vmstat], [ENABLE_VMSTAT])
OPTION_DEFAULT_ENABLE([procdiskstats], [ENABLE_PROCDISKSTATS])
OPTION_DEFAULT_DISABLE([cray_system_sampler], [ENABLE_CRAY_SYSTEM_SAMPLER])
OPTION_DEFAULT_DISABLE([atasmart], [ENABLE_ATASMART])
OPTION_DEFAULT_DISABLE([hadoop], [ENABLE_HADOOP])

OPTION_DEFAULT_ENABLE([ldmsd], [ENABLE_LDMSD])

dnl Other libraries
OPTION_DEFAULT_DISABLE([gemini-gpcdr], [ENABLE_GEMINI_GPCDR]) dnl use gpcdr for gemini (not mutually exclusive)
OPTION_DEFAULT_DISABLE([aries-gpcdr], [ENABLE_ARIES_GPCDR]) dnl use gpcdr for aries (not mutually exclusive)
OPTION_DEFAULT_DISABLE([gemini-gpcd], [ENABLE_GEMINI_GPCD]) dnl use gpcd for gemini (not mutually exclusive) for the path to gpcd if relevant
OPTION_WITH([gemini-gpcd], [GEMINI_GPCD])
OPTION_DEFAULT_DISABLE([cray-nvidia], [ENABLE_CRAY_NVIDIA])
OPTION_DEFAULT_DISABLE([cray-nvidia-inc], [ENABLE_CRAY_NVIDIA_INC])
OPTION_WITH([cray-nvidia-inc], [CRAY_NVIDIA_INC]) dnl for the path to nvidia include
dnl Will need to have the NVIDIA library in the LD_LIBRARY_PATH
OPTION_DEFAULT_DISABLE([rca], [ENABLE_RCA])
OPTION_WITH([rca], [RCA])
OPTION_DEFAULT_DISABLE([krca], [ENABLE_KRCA])
OPTION_WITH([krca], [KRCA])
OPTION_DEFAULT_DISABLE([cray-hss-devel], [ENABLE_CRAY_HSS_DEVEL])
OPTION_WITH([cray-hss-devel], [CRAY_HSS_DEVEL])


dnl Options for Testing
OPTION_DEFAULT_DISABLE([qc-sampler], [ENABLE_QC_SAMPLER]) dnl turn on QC testing of samplers


dnl OPTION_DEFAULT_DISABLE([sos], [ENABLE_SOS])
dnl if test "$enable_sos" == "yes"; then
dnl OPTION_WITH_OR_BUILD([sos],[../sos/src])
dnl fi

OPTION_DEFAULT_ENABLE([ovis-lib], [ENABLE_OVIS_LIB])
dnl OPTION_WITH_OR_BUILD([ovis-lib],[../lib/src],[../lib/src/mmalloc ../lib/src/coll ../lib/src/ovis_util ../lib/src/zap ../lib/src/ovis_ctrl])
OPTION_WITH_OR_BUILD([ovis-lib],[../lib/src],[../lib/src/mmalloc ../lib/src/coll ../lib/src/ovis_util ../lib/src/ovis_ctrl])

dnl This got defined here for LIBEVENT_ENABLE
OPTION_DEFAULT_ENABLE([libevent], [ENABLE_LIBEVENT])
OPTION_WITH([libevent], [LIBEVENT])

dnl if test -z "$ENABLE_MYSQL_TRUE"
dnl then
dnl OPTION_WITH_MYSQL dnl MYSQL is special.
dnl fi
dnl if test -z "$ENABLE_GLIB_TRUE"
dnl then
dnl PKG_CHECK_MODULES([GLIB20], [glib-2.0])
dnl fi

dnl Check for libevent
OPTION_WITH_EVENT

dnl Check for pthread support
AC_CHECK_LIB(pthread, pthread_mutex_init, [],
    AC_MSG_ERROR([pthread library not found.  ldms requires libpthread.]))
dnl save LIBS variable.
TMPLIBS="$LIBS"

AX_LIB_READLINE

dnl Check for libreadline
dnl AC_ARG_WITH([ldflags-readline],[AS_HELP_STRING([--with-ldflags-readline],[link flags needed for deficient readline libraries, eg needing -ltermcap.])],[LDFLAGS_READLINE=$with_ldflags_readline],[])
dnl AC_MSG_NOTICE([User gave $LDFLAGS_READLINE for readline support])
dnl AC_SUBST([LDFLAGS_READLINE])
dnl AC_CHECK_LIB(readline, readline, [],
dnl     AC_MSG_ERROR([libreadline not found. ldms requires libreadline.]),[$LDFLAGS_READLINE])
dnl Reset LIBS variable.
dnl LIBS=""
LDFLAGS_READLINE=$LIBS
LIBS=$TMPLIBS
AC_SUBST([LDFLAGS_READLINE])

dnl Checks for libraries
if test -z "$ENABLE_SYSCLASSIB_TRUE"
then
AC_CHECK_LIB(ibmad, mad_rpc_open_port, [],
    AC_MSG_ERROR([mad_rpc_open_port() function not found. sysclassib sampler
		  requires libibmad 1.3.]))
dnl Reset LIBS variable.
LIBS=""

AC_CHECK_HEADER(infiniband/mad.h, [],
    AC_MSG_ERROR([<infiniband/mad.h> not found.  Is libibmad-dev or
		  libibmad-devel installed?]))

AC_CHECK_LIB(ibumad, umad_get_port, [],
    AC_MSG_ERROR([umad_get_port() function not found. sysclassib sampler
		  requires libibumad.]))
dnl Reset LIBS variable.
LIBS=""

AC_CHECK_HEADER(infiniband/umad.h, [],
    AC_MSG_ERROR([<infiniband/umad.h> not found.  Is libibumad-dev or
		  libibumad-devel installed?]))
fi

dnl Checks for libraries
if test -z "$ENABLE_RDMA_TRUE"
then
AC_CHECK_LIB(ibverbs, ibv_get_device_list, [],
    AC_MSG_ERROR([ibv_get_device_list() not found.  ldms-utils requires libibverbs.]))
dnl Reset LIBS variable.
LIBS=""

dnl Checks for header files.
AC_CHECK_HEADER(infiniband/driver.h, [],
    AC_MSG_ERROR([<infiniband/driver.h> not found.  Is libibverbs installed?]))
AC_HEADER_STDC

dnl Checks for library functions
AC_CHECK_FUNCS(ibv_read_sysfs_file)

dnl Check for glib
PKG_CONFIG=`which pkg-config`
PKG_CHECK_MODULES([GLIB20], [glib-2.0 >= 2.0.0])

dnl Now check if for libibverbs device library extension
dummy=if$$
cat <<IBV_VERSION > $dummy.c
#include <infiniband/driver.h>
IBV_DEVICE_LIBRARY_EXTENSION
IBV_VERSION
IBV_DEVICE_LIBRARY_EXTENSION=`$CC $CPPFLAGS -E $dummy.c 2> /dev/null | tail -1`
rm -f $dummy.c
if test $IBV_DEVICE_LIBRARY_EXTENSION = IBV_DEVICE_LIBRARY_EXTENSION; then
    AC_MSG_ERROR([IBV_DEVICE_LIBRARY_EXTENSION not defined.  Is libibverbs new enough?])
fi
AC_SUBST(IBV_DEVICE_LIBRARY_EXTENSION)
fi

dnl if test -z "$ENABLE_SOS_TRUE"
dnl then
dnl 	if test "x$WITH_SOS" != "xbuild"; then
dnl 		AC_MSG_NOTICE([Trying SOS_INCDIR=$SOS_INCDIR and libs $SOS_LIB64DIR_FLAG $SOS_LIBDIR_FLAG ])
dnl 		AC_CHECK_LIB( sos, sos_open,
dnl 			[
dnl 				AC_CHECK_HEADERS($SOS_INCDIR/sos/sos.h,
dnl 				[],
dnl 				[
dnl 					AC_MSG_FAILURE([sos/sos.h not found])
dnl 				],
dnl 				)
dnl 			],
dnl 			[
dnl 				AC_MSG_FAILURE(libsos not found)
dnl 			],
dnl 			-lpthread -lods -loidx -lidx $SOS_LIB64DIR_FLAG $SOS_LIBDIR_FLAG
dnl 		)
dnl 		dnl Reset LIBS variable.
dnl 		LIBS=""
dnl 	else
dnl 		# assume libs will be there by the time we need and create a
dnl 		# fake include dir in the build tree. do no copying.
dnl 		SOS_INCDIR=`(cd ../sos/src && pwd)`/tmp
dnl 		SOS_INCDIR_FLAG=-I$SOS_INCDIR
dnl 		AC_MSG_NOTICE([Using staged SOS_INCDIR=$SOS_INCDIR and libs $SOS_LIB64DIR_FLAG $SOS_LIBDIR_FLAG ])
dnl 	fi
dnl fi

if test -z "$ENABLE_ATASMART_TRUE"
then
AC_CHECK_LIB(atasmart, sk_disk_smart_read_data, [],
	AC_MSG_ERROR([libatasmart not found. sampler_atasmart requires libatasmart and libatasmart-devel.]))
fi


if test -z "$ENABLE_YAML_TRUE"
then
AC_CHECK_LIB(yaml, yaml_parser_load, [],
	AC_MSG_ERROR([libyaml not found. please add --disable-yaml to disable yaml support.]))
dnl Reset LIBS variable.
LIBS=""
fi

dnl Check for mmalloc
if test "x$WITH_OVIS_LIB" != "xbuild"; then
AC_CHECK_LIB(mmalloc, mm_init, [],
	     AC_MSG_ERROR([mmalloc library not found. ldms requires mmalloc.
			   Please install mmalloc from OVIS/lib. ]),
	     $OVIS_LIB_LIB64DIR_FLAG  $OVIS_LIB_LIBDIR_FLAG )
dnl Reset LIBS variable.
LIBS=""

AC_CHECK_LIB(coll, idx_create, [],
	     AC_MSG_ERROR([libcoll not found. Please install libcoll from
			   OVIS/lib.]),
	     $OVIS_LIB_LIB64DIR_FLAG  $OVIS_LIB_LIBDIR_FLAG )
dnl Reset LIBS variable.
LIBS=""
else
   AC_MSG_NOTICE([Using staged ovis-lib $OVIS_LIB_LIB64DIR_FLAG  $OVIS_LIB_LIBDIR_FLAG for mmalloc/ and coll/. ])
fi


dnl if cray_sampler set some other variables
if test "x$enable_cray_system_sampler" = "xyes"
then

        if !(test -z "$ENABLE_GEMINI_GPCDR_TRUE") && !(test -z "$ENABLE_GEMINI_GPCD_TRUE") && !(test -z "$ENABLE_ARIES_GPCDR_TRUE")
        then
		AC_MSG_ERROR([Must enable at least one of gemini-gpcd, gemini-gpcdr, and aries-gpcdr.])
        fi

        if (test -z "$ENABLE_GEMINI_GPCDR_TRUE") || (test -z "$ENABLE_ARIES_GPCDR_TRUE")
        then
        gpcdrfile="/sys/devices/virtual/gni/gpcdr0/metricsets/links/metrics"
        if ! test -f $gpcdrfile; then
           AC_MSG_WARN([
         ++++++++++++++++++++++++++++++++++++++++++++
           gpcdr interface not available:
           $gpcdrfile
           We hope your runtime environment has it.
         ++++++++++++++++++++++++++++++++++++++++++++
          ])
          fi
          AC_MSG_RESULT([Building gpcdr interface for HSN metrics.])
        fi
        if test -z "$ENABLE_GEMINI_GPCD_TRUE"
	then
          AC_MSG_RESULT([Building gpcd interface for gemini metrics.])
        fi

	if test -z "$ENABLE_CRAY_NVIDIA_TRUE"
	then
	  AC_DEFINE([HAVE_CRAY_NVIDIA],[1],[cray_system_sampler: Including option for NVIDIA metrics.])
	else
          AC_MSG_RESULT([cray_system_sampler: Not including option for NVIDIA metrics.])
	fi

	if test -z "$ENABLE_LUSTRE_TRUE"
	then
		AC_DEFINE([HAVE_LUSTRE],[1],[cray_system_sampler: Include option for Lustre metrics.])
	else
		AC_MSG_RESULT([cray_system_sampler: Not including option for lustre metrics.])
	fi
fi

dnl Reset LIBS variable.
LIBS=""

if test -z "$ENABLE_QC_SAMPLER_TRUE"
then
AC_DEFINE([HAVE_QC_SAMPLER],[1],[Turning on QC tests for samplers.])
fi

if test -z "$ENABLE_AUTHENTICATION_TRUE"
then
AC_DEFINE([HAVE_AUTH],[1],[Turning on authentication checks for xprt connect.])
fi

if test -z "$ENABLE_AUTHDEBUG_TRUE"
then
AC_DEFINE([HAVE_AUTHDEBUG],[1],[Turning on auth debug logging.])
fi

if test -z "$ENABLE_USE_TF_TRUE"
then
AC_DEFINE([USE_TF],[1],[Turning on tracing facilities.])
else
AC_DEFINE([USE_TF],[0],[Turning on tracing facilities.])
fi

if test -z "$ENABLE_USE_RTC_TRUE"
then
AC_DEFINE([USE_RTC],[1],[Use rtc timestamp in trace.])
else
AC_DEFINE([USE_RTC],[0],[Use rtc timestamp in trace.])
fi

if test -z "$ENABLE_USE_TID_TRUE"
then
AC_DEFINE([USE_TID],[1],[Use thread id in trace.])
else
AC_DEFINE([USE_TID],[0],[Use thread id timestamp in trace.])
fi

OPTION_WITH_PORT([LDMSD],[411])

OPTION_WITH_MAGIC([LDMS_MSG_MAX],[32768],[Maximum control message length allowed to ldmsd (min 4095)])

OPTION_GITINFO
OPTION_HOSTINFO


AC_SUBST(ac_configure_args)
AC_SUBST(configure_input)

# test scripts to be generated and chmod before install go here.
# no longer have to chmod explicitly in list

OVIS_EXEC_SCRIPTS(
	 scripts/ldms_ctltest.sh
	 scripts/ldms_ban.sh
	 scripts/ldms_usertest.sh
	 scripts/ldms_local_usertest.sh
	 scripts/ldms_local_valgrind.sh
	 scripts/ldms_local_clocktest.sh
	 scripts/ldms_local_inspxe.sh
	 scripts/ldms_local_inspxe_rdma.sh
	 scripts/ldms_local_rdmatest.sh
	 scripts/ldms_local_rollbytes_test.sh
	 scripts/ldms_local_rollperiod_test.sh
	 scripts/ldms_local_rollrecords_test.sh
	 scripts/ldms_local_rolltime_test.sh
	 scripts/ldms_local_dertest.sh
	 scripts/ldms_local_dertest_big.sh
	 scripts/ldms_local_procstatutil.sh
)

AC_CONFIG_FILES([Makefile src/Makefile src/core/Makefile src/xprt/Makefile
		 src/store/Makefile src/sampler/Makefile
		 src/sampler/lustre/Makefile
		 src/sampler/hadoop/Makefile
		 src/sampler/hadoop/hadoop-sinks/LdmsSink.java
		 src/sampler/cray_system_sampler/Makefile
		 src/ldmsd/Makefile
		 scripts/Makefile
		 packaging/ovis-ldms.spec
		 Doxyfile
		 scripts/ldmsd
		 scripts/envldms.sh
<<<<<<< HEAD
		 scripts/ldms_ban.sh
		 scripts/ldms_usertest.sh
		 scripts/ldms_local_usertest.sh
		 scripts/ldms_local_slurmtest.sh
		 scripts/ldms_local_valgrind.sh
		 scripts/ldms_local_clocktest.sh
		 scripts/ldms_local_inspxe.sh
		 scripts/ldms_local_inspxe_rdma.sh
		 scripts/ldms_local_rdmatest.sh
		 scripts/ldms_local_rollbytes_test.sh
		 scripts/ldms_local_rollperiod_test.sh
		 scripts/ldms_local_rollrecords_test.sh
		 scripts/ldms_local_rolltime_test.sh
		 scripts/ldms_local_dertest.sh
		 scripts/ldms_local_dertest_big.sh
		 ldms.spec],[
		if test -f scripts/ldms_ban.sh.in; then chmod a+x scripts/ldms_ban.sh.in; fi
		if test -f scripts/ldms_ctltest.sh; then chmod a+x scripts/ldms_ctltest.sh; fi
		if test -f scripts/ldms_usertest.sh; then chmod a+x scripts/ldms_usertest.sh; fi
		if test -f scripts/ldms_local_slurmtest.sh; then chmod a+x scripts/ldms_local_slurmtest.sh; fi
		if test -f scripts/ldms_local_usertest.sh; then chmod a+x scripts/ldms_local_usertest.sh; fi
		if test -f scripts/ldms_local_valgrind.sh; then chmod a+x scripts/ldms_local_valgrind.sh; fi
		if test -f scripts/ldms_local_clocktest.sh; then chmod a+x scripts/ldms_local_clocktest.sh; fi
		if test -f scripts/ldms_local_inspxe.sh ; then chmod a+x scripts/ldms_local_inspxe.sh; fi;
		if test -f scripts/ldms_local_inspxe_rdma.sh ; then chmod a+x scripts/ldms_local_inspxe_rdma.sh; fi
		if test -f scripts/ldms_local_rdmatest.sh; then chmod a+x scripts/ldms_local_rdmatest.sh; fi
		if test -f scripts/ldms_local_rollbytes_test.sh; then chmod a+x scripts/ldms_local_rollbytes_test.sh; fi
		if test -f scripts/ldms_local_rollperiod_test.sh; then chmod a+x scripts/ldms_local_rollperiod_test.sh; fi
		if test -f scripts/ldms_local_rollrecords_test.sh; then chmod a+x scripts/ldms_local_rollrecords_test.sh; fi
		if test -f scripts/ldms_local_rolltime_test.sh; then chmod a+x scripts/ldms_local_rolltime_test.sh; fi
		if test -f scripts/ldms_local_dertest.sh; then chmod a+x scripts/ldms_local_dertest.sh; fi
		if test -f scripts/ldms_local_dertest_big.sh; then chmod a+x scripts/ldms_local_dertest_big.sh; fi
		])
=======
		 ldms.spec
])

AC_CONFIG_COMMANDS([scripts],[ echo fixing test script perms.
for i in $ovis_exec_scripts; do
	if test -f $ovis_exec_scripts_objdir/$i; then 
		chmod a+x $ovis_exec_scripts_objdir/$i; 
	else
		echo failing chmod on missing $ovis_exec_scripts_objdir/$i;
	fi
done
],[
	ovis_exec_scripts="$ovis_exec_scripts"
	ovis_exec_scripts_objdir="$ac_pwd"
])

>>>>>>> 65d31796
AC_OUTPUT

if test "x$enable_rpath" != "xyes"; then
echo "TURNING libtool rpath into no-ops"
sed -i 's|^hardcode_libdir_flag_spec=.*|hardcode_libdir_flag_spec=""|g' libtool
sed -i 's|^runpath_var=LD_RUN_PATH|runpath_var=DIE_RPATH_DIE|g' libtool
fi

<|MERGE_RESOLUTION|>--- conflicted
+++ resolved
@@ -1,7 +1,7 @@
 dnl Process this file with autoconf to produce a configure script.
 
 AC_PREREQ(2.63)
-AC_INIT(ovis-ldms, 2.4.0, ovis-help@sandia.gov)
+AC_INIT(ovis-ldms, 2.5.0, ovis-help@sandia.gov)
 AC_CONFIG_MACRO_DIR([m4])
 dnl AC_CONFIG_SRCDIR([src/ldms.h])
 AC_CONFIG_AUX_DIR(config)
@@ -361,37 +361,7 @@
 # no longer have to chmod explicitly in list
 
 OVIS_EXEC_SCRIPTS(
-	 scripts/ldms_ctltest.sh
-	 scripts/ldms_ban.sh
-	 scripts/ldms_usertest.sh
-	 scripts/ldms_local_usertest.sh
-	 scripts/ldms_local_valgrind.sh
-	 scripts/ldms_local_clocktest.sh
-	 scripts/ldms_local_inspxe.sh
-	 scripts/ldms_local_inspxe_rdma.sh
-	 scripts/ldms_local_rdmatest.sh
-	 scripts/ldms_local_rollbytes_test.sh
-	 scripts/ldms_local_rollperiod_test.sh
-	 scripts/ldms_local_rollrecords_test.sh
-	 scripts/ldms_local_rolltime_test.sh
-	 scripts/ldms_local_dertest.sh
-	 scripts/ldms_local_dertest_big.sh
-	 scripts/ldms_local_procstatutil.sh
-)
-
-AC_CONFIG_FILES([Makefile src/Makefile src/core/Makefile src/xprt/Makefile
-		 src/store/Makefile src/sampler/Makefile
-		 src/sampler/lustre/Makefile
-		 src/sampler/hadoop/Makefile
-		 src/sampler/hadoop/hadoop-sinks/LdmsSink.java
-		 src/sampler/cray_system_sampler/Makefile
-		 src/ldmsd/Makefile
-		 scripts/Makefile
-		 packaging/ovis-ldms.spec
-		 Doxyfile
-		 scripts/ldmsd
-		 scripts/envldms.sh
-<<<<<<< HEAD
+		 scripts/ldms_ctltest.sh
 		 scripts/ldms_ban.sh
 		 scripts/ldms_usertest.sh
 		 scripts/ldms_local_usertest.sh
@@ -407,28 +377,23 @@
 		 scripts/ldms_local_rolltime_test.sh
 		 scripts/ldms_local_dertest.sh
 		 scripts/ldms_local_dertest_big.sh
-		 ldms.spec],[
-		if test -f scripts/ldms_ban.sh.in; then chmod a+x scripts/ldms_ban.sh.in; fi
-		if test -f scripts/ldms_ctltest.sh; then chmod a+x scripts/ldms_ctltest.sh; fi
-		if test -f scripts/ldms_usertest.sh; then chmod a+x scripts/ldms_usertest.sh; fi
-		if test -f scripts/ldms_local_slurmtest.sh; then chmod a+x scripts/ldms_local_slurmtest.sh; fi
-		if test -f scripts/ldms_local_usertest.sh; then chmod a+x scripts/ldms_local_usertest.sh; fi
-		if test -f scripts/ldms_local_valgrind.sh; then chmod a+x scripts/ldms_local_valgrind.sh; fi
-		if test -f scripts/ldms_local_clocktest.sh; then chmod a+x scripts/ldms_local_clocktest.sh; fi
-		if test -f scripts/ldms_local_inspxe.sh ; then chmod a+x scripts/ldms_local_inspxe.sh; fi;
-		if test -f scripts/ldms_local_inspxe_rdma.sh ; then chmod a+x scripts/ldms_local_inspxe_rdma.sh; fi
-		if test -f scripts/ldms_local_rdmatest.sh; then chmod a+x scripts/ldms_local_rdmatest.sh; fi
-		if test -f scripts/ldms_local_rollbytes_test.sh; then chmod a+x scripts/ldms_local_rollbytes_test.sh; fi
-		if test -f scripts/ldms_local_rollperiod_test.sh; then chmod a+x scripts/ldms_local_rollperiod_test.sh; fi
-		if test -f scripts/ldms_local_rollrecords_test.sh; then chmod a+x scripts/ldms_local_rollrecords_test.sh; fi
-		if test -f scripts/ldms_local_rolltime_test.sh; then chmod a+x scripts/ldms_local_rolltime_test.sh; fi
-		if test -f scripts/ldms_local_dertest.sh; then chmod a+x scripts/ldms_local_dertest.sh; fi
-		if test -f scripts/ldms_local_dertest_big.sh; then chmod a+x scripts/ldms_local_dertest_big.sh; fi
+		 scripts/ldms_local_procstatutil.sh
+)
+
+AC_CONFIG_FILES([Makefile src/Makefile src/core/Makefile src/xprt/Makefile
+		 src/store/Makefile src/sampler/Makefile
+		 src/sampler/lustre/Makefile
+		 src/sampler/hadoop/Makefile
+		 src/sampler/hadoop/hadoop-sinks/LdmsSink.java
+		 src/sampler/cray_system_sampler/Makefile
+		 src/ldmsd/Makefile
+		 scripts/Makefile
+		 packaging/ovis-ldms.spec
+		 Doxyfile
+		 scripts/ldmsd
+		 scripts/envldms.sh
+		 ldms.spec
 		])
-=======
-		 ldms.spec
-])
-
 AC_CONFIG_COMMANDS([scripts],[ echo fixing test script perms.
 for i in $ovis_exec_scripts; do
 	if test -f $ovis_exec_scripts_objdir/$i; then 
@@ -441,8 +406,6 @@
 	ovis_exec_scripts="$ovis_exec_scripts"
 	ovis_exec_scripts_objdir="$ac_pwd"
 ])
-
->>>>>>> 65d31796
 AC_OUTPUT
 
 if test "x$enable_rpath" != "xyes"; then
@@ -450,4 +413,3 @@
 sed -i 's|^hardcode_libdir_flag_spec=.*|hardcode_libdir_flag_spec=""|g' libtool
 sed -i 's|^runpath_var=LD_RUN_PATH|runpath_var=DIE_RPATH_DIE|g' libtool
 fi
-
